import cv2
import mediapipe as mp
import asyncio
import math


class Tool:
    def __init__(self, name, description, function):
        self.name = name
        self.description = description
        self.function = function


class PoseEstimator(Tool):
    def __init__(self, stream):
        self.stream = stream
        self.name = "estimate_pose"
        self.description = {
            "type": "function",
            "name": "estimate_pose",
            "description": "Estimates the farmer's pose and check whether the farmer has fallen or not using a webcam feed in real-time",
            "parameters": {},
        }
        self.function = self.get_current_pose
        self.pose = mp.solutions.pose.Pose(
            min_detection_confidence=0.5, min_tracking_confidence=0.5
        )
        self.fall_detected = False
        self.latest_position = None
        self.task = asyncio.create_task(self.estimate_pose())

    async def estimate_pose(self):
        """
        Continuously captures frames from the webcam and processes them to detect and display pose landmarks.
        """
        while True:
            start_time = asyncio.get_event_loop().time()
            ret, frame = await asyncio.to_thread(self.stream.read)
            if not ret:
                print("Unable to read frame from the video stream.")
                break

            image = cv2.cvtColor(frame, cv2.COLOR_BGR2RGB)
            results = self.pose.process(image)

            if results.pose_landmarks:
                self.fall_detected = self.detect_fall(results.pose_landmarks)
                self.latest_position = self.calculate_farmer_position(
                    results.pose_landmarks
                )

            # Maintain frame rate
            elapsed_time = asyncio.get_event_loop().time() - start_time
            await asyncio.sleep(max(0, (1 / 30) - elapsed_time))  # Assuming 30 fps

            print("-------")

    async def get_current_pose(self):
        """
        Returns the current pose information, including fall detection status and farmer's position.
        """
        return {
            "fall_detected": self.fall_detected,
<<<<<<< HEAD
            "direction": self.latest_position.get("direction", "Unknown") if self.latest_position else None,
            "distance": self.latest_position.get("distance", None) if self.latest_position else None,
=======
            "direction": self.latest_position.get("direction", "Unknown")
            if self.latest_position
            else "Unknown",
            "distance": self.latest_position.get("distance", None)
            if self.latest_position
            else None,
>>>>>>> 55dcb81a
        }

    def calculate_farmer_position(self, landmarks):
        """
        Calculates the direction and distance for the farmer's pose using landmarks.
        """
        if landmarks is None:
            return None

        try:
            # Get relevant landmarks
            left_shoulder = landmarks.landmark[
                mp.solutions.pose.PoseLandmark.LEFT_SHOULDER
            ]
            right_shoulder = landmarks.landmark[
                mp.solutions.pose.PoseLandmark.RIGHT_SHOULDER
            ]
            left_hip = landmarks.landmark[mp.solutions.pose.PoseLandmark.LEFT_HIP]
            right_hip = landmarks.landmark[mp.solutions.pose.PoseLandmark.RIGHT_HIP]
            world_landmarks = self.pose.process(
                cv2.cvtColor(self.stream.read()[1], cv2.COLOR_BGR2RGB)
            ).pose_world_landmarks

            hip_center = (left_hip.x + right_hip.x) / 2
            hip_center = hip_center * 2 - 1

            # Calculate the shoulder-to-shoulder distance in world coordinates
            shoulder_distance_world = None
            if world_landmarks:
                left_shoulder_world = world_landmarks.landmark[
                    mp.solutions.pose.PoseLandmark.LEFT_SHOULDER
                ]
                right_shoulder_world = world_landmarks.landmark[
                    mp.solutions.pose.PoseLandmark.RIGHT_SHOULDER
                ]
                if left_shoulder_world is None or right_shoulder_world is None:
                    return None
                shoulder_distance_world = math.sqrt(
                    (left_shoulder_world.x - right_shoulder_world.x) ** 2
                    + (left_shoulder_world.y - right_shoulder_world.y) ** 2
                )
            else:
                return None

            # 2D screen coordinate distance
            shoulder_distance_pixel = math.sqrt(
                (left_shoulder.x - right_shoulder.x) ** 2
                + (left_shoulder.y - right_shoulder.y) ** 2
            )

            # Compute actual distance using the focal length scaling approach
            focal_length = 0.75  # Replace with actual focal length if available
            actual_shoulder_distance = (
                (shoulder_distance_world * focal_length) / shoulder_distance_pixel
                if shoulder_distance_pixel > 0
                else None
            )

            return {
                "direction": hip_center,
                "distance": actual_shoulder_distance,
            }
        except IndexError as e:
            print(f"Failed to calculate farmer position: {e}")
            return None

    def calculate_farmer_position_(self, landmarks):
        """
        Calculates the direction and distance for the farmer's pose.
        """
        if landmarks is None:
            return None

        try:
            # Get relevant landmarks
            left_hip = landmarks.landmark[mp.solutions.pose.PoseLandmark.LEFT_HIP]
            right_hip = landmarks.landmark[mp.solutions.pose.PoseLandmark.RIGHT_HIP]

            # Calculate the distance between hips
            hip_distance = abs(left_hip.x - right_hip.x)

            # Determine direction (left, center, right)
            hip_center = (left_hip.x + right_hip.x) / 2
            if hip_center < 0.4:
                direction = "Left"
            elif hip_center > 0.6:
                direction = "Right"
            else:
                direction = "Center"

            return {
                "direction": direction,
                "distance": hip_distance,
            }
        except IndexError as e:
            print(f"Failed to calculate farmer position: {e}")
            return None

    def detect_fall(self, landmarks):
        if landmarks is None:
            return False

        nose = landmarks.landmark[mp.solutions.pose.PoseLandmark.NOSE]
        left_hip = landmarks.landmark[mp.solutions.pose.PoseLandmark.LEFT_HIP]
        right_hip = landmarks.landmark[mp.solutions.pose.PoseLandmark.RIGHT_HIP]

        # Assume fall if the nose's y-coordinate is not significantly higher than the hips'
        if nose.y > (left_hip.y + right_hip.y) / 2:
            return True
        return False


async def main():
    cap = cv2.VideoCapture(0)
    if not cap.isOpened():
        print("Error opening video stream.")
    else:
        pose_estimator = PoseEstimator(cap)
        try:
            while True:
                await asyncio.sleep(1)
                pose_info = await pose_estimator.get_current_pose()
                if pose_info:
                    print(f"Fall detected: {pose_info['fall_detected']}")
                    print(f"Direction: {pose_info['direction']}")
                    print(f"Distance: {pose_info['distance']}")
        except KeyboardInterrupt:
            print("Stopping...")

    cap.release()


# Run the asyncio event loop
if __name__ == "__main__":
    asyncio.run(main())<|MERGE_RESOLUTION|>--- conflicted
+++ resolved
@@ -61,17 +61,12 @@
         """
         return {
             "fall_detected": self.fall_detected,
-<<<<<<< HEAD
-            "direction": self.latest_position.get("direction", "Unknown") if self.latest_position else None,
-            "distance": self.latest_position.get("distance", None) if self.latest_position else None,
-=======
             "direction": self.latest_position.get("direction", "Unknown")
             if self.latest_position
             else "Unknown",
             "distance": self.latest_position.get("distance", None)
             if self.latest_position
             else None,
->>>>>>> 55dcb81a
         }
 
     def calculate_farmer_position(self, landmarks):
